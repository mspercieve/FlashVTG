--- conflicted
+++ resolved
@@ -152,10 +152,6 @@
         self.context_norm_neg = nn.LayerNorm(hidden_dim)
         self.cross_attn = CrossAttention(hidden_dim, args.nheads, args.dropout)
         self.attentive_pool = AttentivePooling(hidden_dim)
-<<<<<<< HEAD
-
-=======
->>>>>>> a99c058d
 
     def forward(self, src_txt, src_txt_mask, src_vid, src_vid_mask, vid, qid, targets=None):
         if vid is not None:
