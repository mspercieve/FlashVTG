--- conflicted
+++ resolved
@@ -11,12 +11,8 @@
 import math
 from nncore.nn import build_model as build_adapter
 from blocks.generator import PointGenerator
-<<<<<<< HEAD
 from LGI import Phrase_Generate, PhraseWeight_vid, PhraseWeight_eos, Phrase_Context, CrossAttention, SelfAttention, Context_Aggregate, LowRankDynamicProjector, EntropyGating
-=======
-from LGI import Phrase_Generate, PhraseWeight_vid, PhraseWeight_eos, Phrase_Context, CrossAttention, SelfAttention, Context_Aggregate, LowRankDynamicProjector
 from einops import rearrange
->>>>>>> 745c961c
 
 def init_weights(module):
     if isinstance(module, (nn.Linear, nn.Embedding)):
@@ -157,14 +153,9 @@
         self.context_norm_neg = nn.LayerNorm(hidden_dim)
         self.cross_attn = CrossAttention(hidden_dim, args.nheads, args.dropout)
         self.context_agg = Context_Aggregate(hidden_dim)
-<<<<<<< HEAD
         self.context_proj = LowRankDynamicProjector(hidden_dim, r=32)
         self.gate = EntropyGating()
 
-=======
-        self.context_proj = LowRankDynamicProjector(hidden_dim, r=16)
-        self.src_context_ca = CrossAttention(hidden_dim, args.nheads, args.dropout)
->>>>>>> 745c961c
         self.t_sa = SelfAttention(hidden_dim, args.nheads, args.dropout)
     def forward(self, src_txt, src_txt_mask, src_vid, src_vid_mask, vid, qid, targets=None):
         if vid is not None:
@@ -230,20 +221,11 @@
         vid_emb, video_msk, pos_embed, attn_weights = self.transformer(src, ~mask, pos, video_length=video_length)
         t2vattnvalues = (attn_weights[:,:,self.args.num_dummies:]).sum(2)
         # gating
-<<<<<<< HEAD
         
         entropy_gate = self.gate(t2vattnvalues, src_vid_mask)
         src_emb = entropy_gate * context_agg + vid_emb
         src_emb = src_emb + pos_vid
         src_emb, _ = self.t_sa(src_emb, src_vid_mask)
-=======
-        context_emb = rearrange(context_emb, "b n t c -> (b t) n c")
-        video_emb = rearrange(vid_emb, "b t c -> (b t) c").unsqueeze(1)
-        src_emb, _ = self.src_context_ca(video_emb, context_emb)
-        src_emb = src_emb.squeeze(1)
-        src_emb = rearrange(src_emb, "(b t) c -> b t c", b=B, t=video_length)
-
->>>>>>> 745c961c
         # video_emb = self.agg(glob_emb, context_emb)
         memory_global = src_emb.clone().mean(1)
 
@@ -386,23 +368,12 @@
                 src_txt_mask_dummy_neg = src_txt_mask_dummy_neg[real_neg_mask]
                 
                 memory_neg, video_msk, pos_embed, attn_weights_neg= self.transformer(src_dummy_neg, ~mask_dummy_neg, pos_neg, video_length=video_length)
-<<<<<<< HEAD
                 
                 score_neg = F.cosine_similarity(memory_neg, src_glob_neg[real_neg_mask], dim=-1)  # (bsz, T)
                 entropy_gate_neg = self.gate(score_neg, vid_mask_neg)
                 vid_mem_neg = entropy_gate_neg * context_agg_neg + memory_neg
                 vid_mem_neg = vid_mem_neg + pos_vid_neg
                 vid_mem_neg, _ = self.t_sa(vid_mem_neg, vid_mask_neg)
-=======
-                b , t = src_vid_neg.shape[0], src_vid_neg.shape[1]
-
-                memory_neg = rearrange(memory_neg, "b t c -> (b t) c").unsqueeze(1)
-                context_emb_neg = rearrange(context_emb_neg, "b n t c -> (b t) n c")
-                vid_mem_neg, _ = self.src_context_ca(memory_neg, context_emb_neg)
-                vid_mem_neg = vid_mem_neg.squeeze(1)
-                vid_mem_neg = rearrange(vid_mem_neg, "(b t) c -> b t c", b=b, t=t)
-
->>>>>>> 745c961c
                 #vid_mem_neg = self.agg(memory_neg, context_emb_neg)
                 memory_global_neg = vid_mem_neg.mean(1).clone()
                 proj1_result_neg = self.saliency_proj1(vid_mem_neg)
